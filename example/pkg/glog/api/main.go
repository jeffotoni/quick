--- conflicted
+++ resolved
@@ -29,9 +29,8 @@
 		if traceID == "" {
 			traceID = rand.TraceID()
 		}
-<<<<<<< HEAD
 
-		userID := "user3039"
+		userID := rand.AlgoDefault(9000, 9000)
 		spanID := "span39393"
 
 		ctx, cancel := glog.CreateCtx().
@@ -39,22 +38,6 @@
 			Set("X-User-ID", userID).
 			Set("X-Span-ID", spanID).
 			Timeout(10 * time.Second).
-=======
-
-		userID := c.Get("X-User-ID")
-		if userID == "" {
-			userID = rand.AlgoDefault(9000, 9000)
-		}
-
-		c.Set("X-Trace-ID", traceID)
-		c.Set("X-User-ID", userID)
-
-		ctx, cancel := glog.NewCtx().
-			Set("X-Trace-ID", traceID).
-			Set("X-User-ID", userID).
-			Set("env", "dev").
-			Timeout(5 * time.Second).
->>>>>>> 38b73e72
 			Build()
 		defer cancel()
 
@@ -115,14 +98,8 @@
 	q.Listen("0.0.0.0:8080")
 }
 
-<<<<<<< HEAD
 func SaveSomeWhere(ctx context.Context, logger *glog.Logger, data any) (b []byte, err error) {
-
 	traceID := glog.GetCtx(ctx, KeyName)
-=======
-func SaveSomeWhere(ctx context.Context, data any) (b []byte, err error) {
-	traceID := glog.GetCtx(ctx, "X-Trace-ID")
->>>>>>> 38b73e72
 	b, err = json.Marshal(data)
 	if err != nil {
 		logger.Error().
@@ -162,15 +139,10 @@
 	// send SQS
 	time.Sleep(time.Millisecond * 100)
 
-<<<<<<< HEAD
 	logger.Debug().
 		Time().
 		Level().
 		Str(KeyName, glog.GetCtx(ctx, KeyName)).
-=======
-	glog.Debug("SendQueue").
-		Str(KeyName, glog.GetCtx(ctx, "X-Trace-ID")).
->>>>>>> 38b73e72
 		Str("func", "SendSQS").
 		Str("status", "success").
 		Send()
