# Makefile
.EXPORT_ALL_VARIABLES:

GO111MODULE=on
GOPROXY=direct
GOSUMDB=off
GOPRIVATE=github.com/jeffotoni/quick

update:
	@echo "########## Compilando nossa API ... "
	@rm -f go.*
	go mod init github.com/jeffotoni/quick
	go mod tidy
	@echo "fim"

test: 
	@bash ./scripts/test.sh;
	
cover:
	@bash ./scripts/coverage.sh;
	@rm -f ./coverage.out;
	@rm -f ./cover.out;

gosec:
	gosec ./...

ineffassign:
	ineffassign ./...

staticcheck:
<<<<<<< HEAD
	staticcheck ./...
=======
	staticcheck ./...


>>>>>>> b976174e
<|MERGE_RESOLUTION|>--- conflicted
+++ resolved
@@ -28,10 +28,4 @@
 	ineffassign ./...
 
 staticcheck:
-<<<<<<< HEAD
-	staticcheck ./...
-=======
-	staticcheck ./...
-
-
->>>>>>> b976174e
+	staticcheck ./...