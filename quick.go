package quick

import (
	"bytes"
	"context"
	"encoding/json"
	"io"
	"math/rand"
	"net/http"
	"os"
<<<<<<< HEAD
	"strconv"
=======
	"reflect"
>>>>>>> dbaf481c
	"strings"
	"time"
)

type Ctx struct {
	Response http.ResponseWriter
	Request  *http.Request
	Headers  map[string][]string
	Params   map[string]string
	Query    map[string]string
	JSON     map[string]interface{}
	BodyByte []byte
	JsonStr  string
}

type Route struct {
	//Pattern *regexp.Regexp
	Pattern string
	Path    string
	Params  string
	handler http.HandlerFunc
	Method  string
}

type ctxServeHttp struct {
	Path      string
	Params    string
	ParamsMap map[string]string
	Method    string
}

type Config struct {
	MaxBodySize       int64
	ReadTimeout       time.Duration
	WriteTimeout      time.Duration
	MaxHeaderBytes    int64
	IdleTimeout       time.Duration
	ReadHeaderTimeout time.Duration
}

var defaultConfig = Config{
	MaxBodySize:    3 * 1024 * 1024,
	MaxHeaderBytes: 1 * 1024 * 1024,
	//ReadTimeout:  10 * time.Second,
	//WriteTimeout: 10 * time.Second,
	//IdleTimeout:       1 * time.Second,
	//ReadHeaderTimeout: 3 * time.Second,
}

type Group struct {
	prefix string
	routes []Route
	quick  *Quick
}

type Quick struct {
	routes  []Route
	groups  []Group
	mws     []func(http.Handler) http.Handler
	mws2    []interface{}
	mux     *http.ServeMux
	handler http.Handler
	config  Config
	//groupp  string
}

func New(c ...Config) *Quick {
	var config Config
	if len(c) > 0 {
		config = c[0]
	} else {
		config = defaultConfig
	}

	return &Quick{
		mux:     http.NewServeMux(),
		handler: http.NewServeMux(),
		config:  config,
	}
}

// type MiddlewareConfig struct {
// 	// campos de configuração aqui
// }

// type MyMiddleware struct {
// 	Config MiddlewareConfig
// }

type Middleware interface {
	New(interface{}) func(http.Handler) http.Handler
}

func (q *Quick) Use(mw interface{}) {
	q.mws2 = append(q.mws2, mw)
}

// func (q *Quick) Use(mw func(http.Handler) http.Handler) {
// 	q.mws = append(q.mws, mw)
// }

func (q *Quick) Group(prefix string) *Group {
	g := &Group{
		prefix: prefix,
		routes: []Route{},
		quick:  q,
	}
	q.groups = append(q.groups, *g)
	return g
}

func (q *Quick) Post(pattern string, handlerFunc func(*Ctx)) {
	pathPost := ConcatStr("post#", pattern)
	route := Route{
		Pattern: "",
		Path:    pattern,
		handler: extractParamsPost(q, pattern, handlerFunc),
		Method:  http.MethodPost,
	}

	q.appendRoute(&route)
	q.mux.HandleFunc(pathPost, route.handler)
}

func extractHeaders(req http.Request) map[string][]string {
	headersMap := make(map[string][]string)
	for key, values := range req.Header {
		headersMap[key] = values
	}
	return headersMap
}

func extractBodyByte(req http.Request) ([]byte, error) {
	var bodyByte []byte
	var err error

	if req.Header.Get("Content-Type") == "application/json" {
		bodyByte, err = io.ReadAll(req.Body)
	}
	return bodyByte, err
}

func extractParamsPattern(pattern string) (path, params, partternExist string) {
	path = pattern
	index := strings.Index(pattern, ":")

	if index > 0 {
		path = pattern[:index]
		path = strings.TrimSuffix(path, "/")
		if index == 1 {
			path = "/"
		}
		params = strings.TrimPrefix(pattern, path)
		partternExist = pattern
	}

	return
}

func extractParamsPost(q *Quick, pathTmp string, handlerFunc func(*Ctx)) http.HandlerFunc {
	return func(w http.ResponseWriter, req *http.Request) {
		v := req.Context().Value(0)
		if v == nil {
			http.NotFound(w, req)
			return
		}

		if req.ContentLength > q.config.MaxBodySize {
			http.Error(w, "Request body too large", http.StatusRequestEntityTooLarge)
			return
		}

		headersMap := extractHeaders(*req)

		bodyByte, err := extractBodyByte(*req)
		if err != nil {
			http.Error(w, err.Error(), http.StatusBadRequest)
			return
		}

		c := &Ctx{
			Response: w,
			Request:  req,
			Headers:  headersMap,
			BodyByte: bodyByte,
		}
		handlerFunc(c)
	}
}

func extractParamsPut(q *Quick, pathTmp string, handlerFunc func(*Ctx)) http.HandlerFunc {
	return func(w http.ResponseWriter, req *http.Request) {
		v := req.Context().Value(0)
		if v == nil {
			http.NotFound(w, req)
			return
		}

		if req.ContentLength > q.config.MaxBodySize {
			http.Error(w, "Request body too large", http.StatusRequestEntityTooLarge)
			return
		}

		headersMap := extractHeaders(*req)

		cval := v.(ctxServeHttp)

		bodyByte, err := extractBodyByte(*req)
		if err != nil {
			http.Error(w, err.Error(), http.StatusBadRequest)
			return
		}

		c := &Ctx{
			Response: w,
			Request:  req,
			Headers:  headersMap,
			BodyByte: bodyByte,
			Params:   cval.ParamsMap,
		}
		handlerFunc(c)
	}
}

func (c *Ctx) Param(key string) string {
	val, ok := c.Params[key]
	if ok {
		return val
	}
	return ""
}

func (q *Quick) mwWrapper(handler http.Handler) http.Handler {
	// for i := range q.mws {
	// 	handler = q.mws[i](handler)
	// }
	for i := range q.mws2 {
		value := reflect.ValueOf(q.mws2[i])
		if value.Kind() == reflect.Func {
			handler = value.Call([]reflect.Value{reflect.ValueOf(handler)})[0].Interface().(http.Handler)
		}
	}

	return handler
}

func (q *Quick) appendRoute(route *Route) {
	route.handler = q.mwWrapper(route.handler).ServeHTTP
	q.routes = append(q.routes, *route)
}

func (c *Ctx) Body(v interface{}) (err error) {
	if c.Request.Header.Get("Content-Type") == "application/json" {
		if len(c.BodyByte) > 0 {
			err = json.Unmarshal(c.BodyByte, v)
			if err != nil {
				return
			}
			c.JsonStr = string(c.BodyByte)
		}
	}
	return nil
}

func (c *Ctx) BodyString() string {
	return c.JsonStr
}

func (g *Group) Get(pattern string, handlerFunc func(*Ctx)) {
	pattern = ConcatStr(g.prefix, pattern)
	path, params, partternExist := extractParamsPattern(pattern)

	route := Route{
		Pattern: partternExist,
		Path:    path,
		Params:  params,
		handler: extractParamsGet(path, params, handlerFunc),
		Method:  http.MethodGet,
	}

	g.quick.appendRoute(&route)
	g.quick.mux.HandleFunc(path, route.handler)
}

func (g *Group) Post(pattern string, handlerFunc func(*Ctx)) {
	pattern = ConcatStr(g.prefix, pattern)
	_, params, partternExist := extractParamsPattern(pattern)
	pathPost := ConcatStr("post#", pattern)
	route := Route{
		Pattern: partternExist,
		Path:    pattern,
		handler: extractParamsPost(g.quick, pattern, handlerFunc),
		Method:  http.MethodPost,
		Params:  params,
	}

	g.quick.appendRoute(&route)
	g.quick.mux.HandleFunc(pathPost, route.handler)
}

func (q *Quick) Get(pattern string, handlerFunc func(*Ctx)) {
	path, params, partternExist := extractParamsPattern(pattern)

	route := Route{
		Pattern: partternExist,
		Path:    path,
		Params:  params,
		handler: extractParamsGet(path, params, handlerFunc),
		Method:  http.MethodGet,
	}

	q.appendRoute(&route)
	q.mux.HandleFunc(path, route.handler)
}

func (q *Quick) Put(pattern string, handlerFunc func(*Ctx)) {
	_, params, partternExist := extractParamsPattern(pattern)
	pathPut := ConcatStr("put#", pattern)
	route := Route{
		Pattern: partternExist,
		Path:    pattern,
		handler: extractParamsPost(q, pattern, handlerFunc),
		Method:  http.MethodPut,
		Params:  params,
	}

	q.appendRoute(&route)
	q.mux.HandleFunc(pathPut, route.handler)
}

func extractParamsGet(pathTmp, paramsPath string, handlerFunc func(*Ctx)) http.HandlerFunc {
	return func(w http.ResponseWriter, req *http.Request) {
		v := req.Context().Value(0)
		if v == nil {
			http.NotFound(w, req)
			return
		}

		cval := v.(ctxServeHttp)
		querys := make(map[string]string)
		queryParams := req.URL.Query()
		for key, values := range queryParams {
			querys[key] = values[0]
		}
		headersMap := extractHeaders(*req)

		c := &Ctx{
			Response: w,
			Request:  req,
			Params:   cval.ParamsMap,
			Query:    querys,
			Headers:  headersMap,
		}
		handlerFunc(c)
	}
}

func (q *Quick) ServeHTTP(w http.ResponseWriter, req *http.Request) {
	for _, route := range q.routes {
		var requestURI = req.URL.Path
		var paramsMap = make(map[string]string)
		var patternUri = route.Pattern

		if route.Method != req.Method {
			continue
		}

		if len(patternUri) == 0 {
			patternUri = route.Path
		}

		paramsMap, isValid := createParamsAndValid(requestURI, patternUri)

		if !isValid {
			continue
		}

		var c = ctxServeHttp{Path: requestURI, ParamsMap: paramsMap, Method: route.Method}
		req = req.WithContext(context.WithValue(req.Context(), 0, c))
		route.handler(w, req)
		return
	}
	http.NotFound(w, req)
}

func createParamsAndValid(reqURI, patternURI string) (map[string]string, bool) {
	params := make(map[string]string)
	var tmpPath string

	reqURISplt := strings.Split(reqURI, "/")
	patternURISplt := strings.Split(patternURI, "/")

	if len(reqURISplt) != len(patternURISplt) {
		return nil, false
	}

	for pttrn := 0; pttrn < len(patternURISplt); pttrn++ {
		if strings.Contains(patternURISplt[pttrn], ":") {
			params[patternURISplt[pttrn]] = reqURISplt[pttrn]
			tmpPath = ConcatStr(tmpPath, "/", reqURISplt[pttrn])
		} else {
			tmpPath = ConcatStr(tmpPath, "/", patternURISplt[pttrn])
		}
	}

	// This tmpPath is to check if request's uri is the same that our pattern
	if tmpPath[1:] != reqURI {
		return nil, false
	}

	return params, true
}

func (c *Ctx) Json(v interface{}) error {
	b, err := json.Marshal(v)
	if err != nil {
		return err
	}
	c.Response.Header().Set("Content-Type", "application/json")
	_, err = c.Response.Write(b)
	return err
}

func (c *Ctx) Byte(b []byte) (err error) {
	_, err = c.Response.Write(b)
	return err
}

func (c *Ctx) SendString(s string) error {
	_, err := c.Response.Write([]byte(s))
	return err
}

func (c *Ctx) SendFile(file []byte) error {
	_, err := c.Response.Write(file)
	return err
}

func (c *Ctx) Set(key, value string) {
	c.Response.Header().Set(key, value)
}

func (c *Ctx) Accepts(acceptType string) *Ctx {
	c.Response.Header().Set("Accept", acceptType)
	return c
}

func (c *Ctx) Status(status int) *Ctx {
	c.Response.WriteHeader(status)
	return c
}

func (q *Quick) GetRoute() []Route {
	return q.routes
}

func (q *Quick) Static(staticFolder string) {
	// generate route get with a pattern like this: /static/:file
	pattern := ConcatStr(staticFolder, ":file")
	q.Get(pattern, func(c *Ctx) {
		path, _, _ := extractParamsPattern(pattern)
		file := c.Params["file"]
		filePath := ConcatStr(".", path, "/", file)

		fileBytes, err := os.ReadFile(filePath)
		if err != nil {
			c.Status(http.StatusNotFound).SendString("File Not Found")
		}

		c.Status(http.StatusOK).SendFile(fileBytes)
	})
}

func (q *Quick) Listen(addr string) error {
	server := &http.Server{
		Addr:    addr,
		Handler: q,
		// ReadTimeout:
		// WriteTimeout:
		// MaxHeaderBytes:
		// IdleTimeout:
		// ReadHeaderTimeout:
	}

	Print("\033[0;33mRun Server Quick:", addr, "\033[0m")
	return server.ListenAndServe()
}

// type

type QuickTestParams interface {
	Body() []byte
	BodyStr() string
	StatusCode() int
	Response() *http.Response
}

type qTest struct {
	body       []byte
	bodyStr    string
	statusCode int
	response   *http.Response
}

func (q Quick) QuickTest(method, URI string, body ...[]byte) (QuickTestParams, error) {

	rand.Seed(time.Now().UnixNano())
	min := 3000
	max := 9999
	randPort := rand.Intn(max-min+1) + min

	port := strconv.Itoa(randPort)

	var buffBody []byte
	if len(body) > 0 {
		buffBody = body[0]
	}

	port = ConcatStr(":", port)
	URI = ConcatStr("http://localhost", port, URI)

	req, err := http.NewRequest(method, URI, io.NopCloser(bytes.NewBuffer(buffBody)))

	if err != nil {
		return nil, err
	}

	go q.Listen(port)

	c := http.DefaultClient

	resp, err := c.Do(req)

	if err != nil {
		return nil, err
	}

	defer resp.Body.Close()
	b, err := io.ReadAll(resp.Body)
	if err != nil {
		return nil, err
	}

	return &qTest{
		body:       b,
		bodyStr:    string(b),
		statusCode: resp.StatusCode,
		response:   resp,
	}, nil
}

func (qt *qTest) Body() []byte {
	return qt.body
}

func (qt *qTest) BodyStr() string {
	return qt.bodyStr
}

func (qt *qTest) StatusCode() int {
	return qt.statusCode
}

func (qt *qTest) Response() *http.Response {
	return qt.response
}<|MERGE_RESOLUTION|>--- conflicted
+++ resolved
@@ -8,11 +8,8 @@
 	"math/rand"
 	"net/http"
 	"os"
-<<<<<<< HEAD
+	"reflect"
 	"strconv"
-=======
-	"reflect"
->>>>>>> dbaf481c
 	"strings"
 	"time"
 )
