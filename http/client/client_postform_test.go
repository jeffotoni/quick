package client

import (
	"bytes"
	"encoding/json"
	"io"
	"mime/multipart"
	"net/http"
	"net/http/httptest"
	"net/url"
	"strings"
	"testing"
<<<<<<< HEAD

	"github.com/jeffotoni/quick"
=======
	"time"
>>>>>>> afdbfa4d
)

// testPostFormHandler simulates a server that accepts form-encoded data.
func testPostFormHandler(w http.ResponseWriter, r *http.Request) {
	if r.Method != http.MethodPost {
		w.WriteHeader(http.StatusMethodNotAllowed)
		return
	}

	// Read form data.
	err := r.ParseForm()
	if err != nil {
		w.WriteHeader(http.StatusBadRequest)
		return
	}

	// Respond with the received form values.
	w.WriteHeader(http.StatusOK)
	w.Write([]byte(r.Form.Encode()))
}

// TestClient_PostForm verifies the POST request with form-encoded data.
func TestClient_PostForm(t *testing.T) {
	ts := httptest.NewServer(http.HandlerFunc(testPostFormHandler))
	defer ts.Close()

	client := New()

	formData := url.Values{}
	formData.Set("username", "quick_user")
	formData.Set("password", "supersecret")

	resp, err := client.PostForm(ts.URL, formData)
	if err != nil {
		t.Fatalf("PostForm request failed: %v", err)
	}
	if resp.StatusCode != http.StatusOK {
		t.Errorf("Expected status %d, got %d", http.StatusOK, resp.StatusCode)
	}
	if strings.TrimSpace(string(resp.Body)) != formData.Encode() {
		t.Errorf("Expected body '%s', got '%s'", formData.Encode(), string(resp.Body))
	}
}

// testPostFormRetryHandler simulates a failing server that later succeeds.
func testPostFormRetryHandler(failCount int) http.HandlerFunc {
	attempts := 0
	return func(w http.ResponseWriter, r *http.Request) {
		attempts++
		if attempts <= failCount {
			w.WriteHeader(http.StatusInternalServerError)
			return
		}
		w.WriteHeader(http.StatusOK)
		w.Write([]byte("Retry Success"))
	}
}

// TestClient_PostForm_Retry verifies the retry logic in a PostForm request.
func TestClient_PostForm_Retry(t *testing.T) {
	ts := httptest.NewServer(testPostFormRetryHandler(2))
	defer ts.Close()

	client := New(
		WithRetry(RetryConfig{
			MaxRetries: 3,
			Delay:      500 * time.Millisecond,
			UseBackoff: true,
			Statuses:   []int{500, 502, 503, 504},
			EnableLog:  true,
		}),
	)

	formData := url.Values{}
	formData.Set("username", "quick_user")
	formData.Set("password", "supersecret")

	resp, err := client.PostForm(ts.URL, formData)
	if err != nil {
		t.Fatalf("PostForm request with retry failed: %v", err)
	}
	if resp.StatusCode != http.StatusOK {
		t.Errorf("Expected status %d, got %d", http.StatusOK, resp.StatusCode)
	}
	if string(resp.Body) != "Retry Success" {
		t.Errorf("Expected body 'Retry Success', got '%s'", string(resp.Body))
	}
}

// testPostFormFileUploadHandler simulates a server receiving a file upload.
func testPostFormFileUploadHandler(w http.ResponseWriter, r *http.Request) {
	err := r.ParseMultipartForm(10 << 20) // 10MB limit.
	if err != nil {
		w.WriteHeader(http.StatusBadRequest)
		return
	}

	// Retrieve file.
	file, _, err := r.FormFile("file")
	if err != nil {
		w.WriteHeader(http.StatusBadRequest)
		return
	}
	defer file.Close()

	// Read file content.
	content, _ := io.ReadAll(file)
	if string(content) != "Fake file content, for us to test upload" {
		w.WriteHeader(http.StatusBadRequest)
		return
	}

	w.WriteHeader(http.StatusOK)
	w.Write([]byte("File uploaded successfully"))
}

// TestClient_PostFormFileUpload verifies file upload through PostForm.
func TestClient_PostFormFileUpload(t *testing.T) {
	ts := httptest.NewServer(http.HandlerFunc(testPostFormFileUploadHandler))
	defer ts.Close()

	client := New()

	// Create a buffer to store multipart form data.
	var requestBody bytes.Buffer
	writer := multipart.NewWriter(&requestBody)

	// Add a text field.
	_ = writer.WriteField("description", "Test File Upload")

	// Add a file field.
	fileWriter, _ := writer.CreateFormFile("file", "test.txt")
	_, _ = fileWriter.Write([]byte("Fake file content, for us to test upload"))

	// Close the writer to finalize the multipart form.
	writer.Close()

	// Set the correct Content-Type header.
	client.Headers["Content-Type"] = writer.FormDataContentType()

	// Execute the request using createRequest.
	resp, err := client.createRequest(ts.URL, http.MethodPost, &requestBody)
	if err != nil {
		t.Fatalf("PostForm file upload request failed: %v", err)
	}
	if resp.StatusCode != http.StatusOK {
		t.Errorf("Expected status %d, got %d", http.StatusOK, resp.StatusCode)
	}
	if string(resp.Body) != "File uploaded successfully" {
		t.Errorf("Expected body 'File uploaded successfully', got '%s'", string(resp.Body))
	}
}

// TestFormValue ensures that FormValue() correctly retrieves single values.
func TestFormValue(t *testing.T) {
	q := quick.New()

	q.Post("/formvalue", func(c *quick.Ctx) error {
		name := c.FormValue("name")
		return c.Status(200).SendString(name)
	})

	ts := httptest.NewServer(q)
	defer ts.Close()

	// Send form-urlencoded data
	form := url.Values{}
	form.Set("name", "Jefferson")

	resp, err := http.Post(ts.URL+"/formvalue", "application/x-www-form-urlencoded", strings.NewReader(form.Encode()))
	if err != nil {
		t.Fatalf("Request failed: %v", err)
	}
	defer resp.Body.Close()

	body, err := io.ReadAll(resp.Body)
	if err != nil {
		t.Fatalf("Failed to read response: %v", err)
	}

	if string(body) != "Jefferson" {
		t.Errorf("Expected 'Jefferson', got '%s'", string(body))
	}
}

// TestFormValues ensures that FormValues() correctly retrieves multiple values.
func TestFormValues(t *testing.T) {
	q := quick.New()

	q.Post("/formvalues", func(c *quick.Ctx) error {
		values := c.FormValues()
		jsonData, _ := json.Marshal(values)
		return c.Status(200).Send(jsonData)
	})

	ts := httptest.NewServer(q)
	defer ts.Close()

	form := url.Values{}
	form.Set("name", "Jefferson")
	form.Set("email", "jeff@example.com")

	resp, err := http.Post(ts.URL+"/formvalues", "application/x-www-form-urlencoded", strings.NewReader(form.Encode()))
	if err != nil {
		t.Fatalf("Request failed: %v", err)
	}
	defer resp.Body.Close()

	var result map[string][]string
	err = json.NewDecoder(resp.Body).Decode(&result)
	if err != nil {
		t.Fatalf("Failed to decode response: %v", err)
	}

	if len(result["name"]) == 0 || result["name"][0] != "Jefferson" {
		t.Errorf("Expected name 'Jefferson', got '%v'", result["name"])
	}
	if len(result["email"]) == 0 || result["email"][0] != "jeff@example.com" {
		t.Errorf("Expected email 'jeff@example.com', got '%v'", result["email"])
	}
}

// TestFormValuesJSON ensures that FormValues() works correctly with JSON requests.
func TestFormValuesJSON(t *testing.T) {
	q := quick.New()

	q.Post("/formvaluesjson", func(c *quick.Ctx) error {
		values := c.FormValues()
		jsonData, _ := json.Marshal(values)
		return c.Status(200).Send(jsonData)
	})

	ts := httptest.NewServer(q)
	defer ts.Close()

	form := url.Values{}
	form.Set("name", "Jefferson")
	form.Set("email", "jeff@example.com")

	resp, err := http.Post(ts.URL+"/formvaluesjson", "application/x-www-form-urlencoded", strings.NewReader(form.Encode()))
	if err != nil {
		t.Fatalf("Request failed: %v", err)
	}
	defer resp.Body.Close()

	var result map[string][]string
	err = json.NewDecoder(resp.Body).Decode(&result)
	if err != nil {
		t.Fatalf("Failed to decode response: %v", err)
	}

	if len(result["name"]) == 0 || result["name"][0] != "Jefferson" {
		t.Errorf("Expected name 'Jefferson', got '%v'", result["name"])
	}
	if len(result["email"]) == 0 || result["email"][0] != "jeff@example.com" {
		t.Errorf("Expected email 'jeff@example.com', got '%v'", result["email"])
	}
}

// TestFormValue_Empty ensures that FormValue() returns an empty string when the key is missing.
func TestFormValue_Empty(t *testing.T) {
	q := quick.New()

	q.Post("/formvalue_empty", func(c *quick.Ctx) error {
		value := c.FormValue("missing_key")
		return c.Status(200).SendString(value)
	})

	ts := httptest.NewServer(q)
	defer ts.Close()

	form := url.Values{}

	resp, err := http.Post(ts.URL+"/formvalue_empty", "application/x-www-form-urlencoded", strings.NewReader(form.Encode()))
	if err != nil {
		t.Fatalf("Request failed: %v", err)
	}
	defer resp.Body.Close()

	body, err := io.ReadAll(resp.Body)
	if err != nil {
		t.Fatalf("Failed to read response: %v", err)
	}

	if len(string(body)) != 0 {
		t.Errorf("Expected empty string, got '%s'", string(body))
	}
}

// TestFormValues_Empty ensures that FormValues() returns an empty map when no data is sent.
func TestFormValues_Empty(t *testing.T) {
	q := quick.New()

	q.Post("/formvalues_empty", func(c *quick.Ctx) error {
		values := c.FormValues()
		jsonData, _ := json.Marshal(values)
		return c.Status(200).Send(jsonData)
	})

	ts := httptest.NewServer(q)
	defer ts.Close()

	form := url.Values{}

	resp, err := http.Post(ts.URL+"/formvalues_empty", "application/x-www-form-urlencoded", strings.NewReader(form.Encode()))
	if err != nil {
		t.Fatalf("Request failed: %v", err)
	}
	defer resp.Body.Close()

	var result map[string]any
	err = json.NewDecoder(resp.Body).Decode(&result)
	if err != nil {
		t.Fatalf("Failed to decode response: %v", err)
	}

	if len(result) != 0 {
		t.Errorf("Expected empty map, got %v", result)
	}
}<|MERGE_RESOLUTION|>--- conflicted
+++ resolved
@@ -10,12 +10,9 @@
 	"net/url"
 	"strings"
 	"testing"
-<<<<<<< HEAD
+	"time"
 
 	"github.com/jeffotoni/quick"
-=======
-	"time"
->>>>>>> afdbfa4d
 )
 
 // testPostFormHandler simulates a server that accepts form-encoded data.
@@ -42,13 +39,13 @@
 	ts := httptest.NewServer(http.HandlerFunc(testPostFormHandler))
 	defer ts.Close()
 
-	client := New()
+	cClient := New()
 
 	formData := url.Values{}
 	formData.Set("username", "quick_user")
 	formData.Set("password", "supersecret")
 
-	resp, err := client.PostForm(ts.URL, formData)
+	resp, err := cClient.PostForm(ts.URL, formData)
 	if err != nil {
 		t.Fatalf("PostForm request failed: %v", err)
 	}
